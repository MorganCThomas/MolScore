import os
import sys
from glob import glob

from tqdm import tqdm

from molscore import MockGenerator, MolScore


def main(configs: list):
    mg = MockGenerator(augment_invalids=True, augment_duplicates=True)
    for config in configs:
        print(f"\nTesting: {config}")
        # Run
        print(f"Running {os.path.basename(config).split('.')[0]}:")
        ms = MolScore(
            model_name="test",
            task_config=config,
            output_dir=os.path.join(os.path.dirname(__file__), "test_out"),
            score_invalids=False,
            replay_size=0,
        )
<<<<<<< HEAD
        with ms:
            # Score 5 smiles 5 times
            for i in tqdm(range(5)):
                _ = ms(mg.sample(5))
=======
        # Score 5 smiles 5 times
        for i in tqdm(range(5)):
            _ = ms(mg.sample(10), additional_keys={'add_step': i})
        ms.write_scores()
        ms.kill_monitor()
>>>>>>> 00857311
        print(f"Output:\n{ms.main_df.head(10)}\n")
    return


if __name__ == "__main__":
    configs = []
    if len(sys.argv) == 1:
        print("No config files or directories of config files provided")
    else:
        for arg in sys.argv[1:]:
            if os.path.isdir(arg):
                configs.extend(glob(os.path.join(arg, "*.json")))
            else:
                configs.append(arg)
    main(configs)<|MERGE_RESOLUTION|>--- conflicted
+++ resolved
@@ -20,18 +20,10 @@
             score_invalids=False,
             replay_size=0,
         )
-<<<<<<< HEAD
-        with ms:
+        with ms as scoring_function:
             # Score 5 smiles 5 times
             for i in tqdm(range(5)):
-                _ = ms(mg.sample(5))
-=======
-        # Score 5 smiles 5 times
-        for i in tqdm(range(5)):
-            _ = ms(mg.sample(10), additional_keys={'add_step': i})
-        ms.write_scores()
-        ms.kill_monitor()
->>>>>>> 00857311
+                _ = scoring_function(mg.sample(5))
         print(f"Output:\n{ms.main_df.head(10)}\n")
     return
 

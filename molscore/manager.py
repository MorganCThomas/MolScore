--- conflicted
+++ resolved
@@ -548,7 +548,6 @@
         logger.debug("    Merging results to batch df")
         # Store original index
         original_index = self.batch_df.index
-<<<<<<< HEAD
         # Drop overlapping columns before merge (except mol_id)
         columns_to_drop = [
             col for col in self.results_df.columns
@@ -558,9 +557,6 @@
         # Merge into batch_df
         self.batch_df = self.batch_df.merge(self.results_df, on='mol_id', how="left", sort=False).infer_objects()
         # Reassign original index
-=======
-        self.batch_df = self.batch_df.merge(self.results_df, on='mol_id', how="left", sort=False).infer_objects()
->>>>>>> d4c73458
         self.batch_df.index = original_index
         self.batch_df.fillna(0.0, inplace=True)
 

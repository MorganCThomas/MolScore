import atexit
import json
import logging
import os
import re
import signal
import subprocess
import sys
import time
from typing import Optional, Union

import numpy as np
import pandas as pd
from rdkit.Chem import AllChem as Chem

import molscore.scaffold_memory as scaffold_memory
import molscore.scoring_functions as scoring_functions
from moleval.metrics.score_metrics import ScoreMetrics
from molscore import resources, utils
from molscore.gui import monitor_path

logger = logging.getLogger("molscore")
logger.setLevel(logging.WARNING)


class MolScore:
    """
    Central manager class that, when called, takes in a list of SMILES and returns respective scores.
    """

    presets = {
        "Misc": resources.files("molscore.configs"),
        "GuacaMol": resources.files("molscore.configs.GuacaMol"),
        "GuacaMol_Scaffold": resources.files("molscore.configs.GuacaMol_Scaffold"),
        "MolOpt": resources.files("molscore.configs.MolOpt"),
        "MolExp": resources.files("molscore.configs.MolExp"),
        "5HT2A_PhysChem": resources.files("molscore.configs.5HT2A.PhysChem"),
        "5HT2A_Selectivity": resources.files(
            "molscore.configs.5HT2A.PIDGIN_Selectivity"
        ),
        "5HT2A_Docking": resources.files(
            "molscore.configs.5HT2A.Docking_Selectivity_rDock"
        ),
        "LibINVENT_Exp1": resources.files("molscore.configs.LibINVENT"),
        "LinkINVENT_Exp3": resources.files("molscore.configs.LinkINVENT"),
    }

    @staticmethod
    def load_config(task_config):
        assert os.path.exists(
            task_config
        ), f"Configuration file {task_config} doesn't exist"
        with open(task_config, "r") as f:
            configs = f.read().replace("\r", "").replace("\n", "").replace("\t", "")
        return json.loads(configs)

    def __init__(
        self,
        model_name: str,
        task_config: Union[str, os.PathLike],
        output_dir: str = None,
        add_run_dir: bool = True,
        run_name: str = None,
        budget: int = None,
        termination_threshold: int = None,
        termination_patience: int = None,
        termination_exit: bool = False,
        replay_size: int = None,
        replay_purge: bool = True,
        **kwargs,
    ):
        """
        :param model_name: Name of generative model, used for file naming and documentation
        :param task_config: Path to task config file, or a preset name e.g., GuacaMol:Albuterol_similarity
        :param output_dir: Overwrites the output directory specified in the task config file
        :param add_run_dir: Adds a run directory within the output directory
        :param run_name: Override the run name with a custom name, otherwise taken from 'task' in the config
        :param budget: Budget number of molecules to run MolScore task for until molscore.finished is True
        :param termination_threshold: Threshold for early stopping based on the score
        :param termination_patience: Number of steps with no improvement, or that a termination_threshold has been reached for
        :param termination_exit: Exit on termination of objective
        :param replay_size: Maximum size of the replay buffer
        :param replay_purge: Whether to purge the replay buffer, i.e., only allow molecules that pass the diversity filter
        """
        # Load in configuration file (json)
        if task_config.endswith(".json"):
            self.cfg = self.load_config(task_config)
        else:
            assert ":" in task_config, "Preset task must be in format 'category:task'"
            cat, task = task_config.split(":", maxsplit=1)
            assert cat in self.presets.keys(), f"Preset category {cat} not found"
            task_config = self.presets[cat] / f"{task}.json"
            assert task_config.exists(), f"Preset task {task} not found in {cat}"
            self.cfg = self.load_config(task_config)

        # Here are attributes used
        self.model_name = model_name
        self.step = 0
        self.current_idx = 0
        self.budget = budget
        self.termination_threshold = termination_threshold
        self.termination_patience = termination_patience
        reset_termination_criteria = not any(
            [budget, termination_threshold, termination_patience]
        )
        self.termination_counter = 0
        self.termination_exit = termination_exit
        self.replay_size = replay_size
        self.replay_purge = replay_purge
        self.replay_buffer = utils.ReplayBuffer(size=replay_size, purge=replay_purge)
<<<<<<< HEAD
        self.replay_buffer = utils.ReplayBuffer(size=replay_size, purge=replay_purge)
=======
>>>>>>> d8d01b4c
        self.finished = False
        self.init_time = time.time()
        self.results_df = None
        self.batch_df = None
        self.exists_df = None
        self.main_df = None
        self.monitor_app = None
        self.diversity_filter = None
        self.call2score_warning = True
        self.metrics = None
        self.logged_parameters = {}  # Extra parameters to write out in scores.csv for comparative purposes

        # Setup save directory
        if not run_name:
            run_name = self.cfg["task"].replace(" ", "_")
        self.run_name = "_".join(
            [
                time.strftime("%Y_%m_%d", time.localtime()),
                self.model_name,
                run_name,
            ]
        )
        if output_dir is not None:
            self.save_dir = os.path.abspath(output_dir)
        else:
            self.save_dir = os.path.abspath(self.cfg["output_dir"])
        if add_run_dir:
            self.save_dir = os.path.join(self.save_dir, self.run_name)
        # Check to see if we're loading from previous results
        if self.cfg["load_from_previous"]:
            assert os.path.exists(
                self.cfg["previous_dir"]
            ), "Previous directory does not exist"
            self.save_dir = self.cfg["previous_dir"]
        else:
            if os.path.exists(self.save_dir):
                print(
                    "Found existing directory, appending current time to distinguish"
                )  # Not set up logging yet
                self.save_dir = self.save_dir + time.strftime(
                    "_%H_%M_%S", time.localtime()
                )
            os.makedirs(self.save_dir)
            os.makedirs(os.path.join(self.save_dir, "iterations"))

        # Setup log file
        self.fh = logging.FileHandler(os.path.join(self.save_dir, "log.txt"))
        self.fh.setLevel(logging.DEBUG)
        formatter = logging.Formatter("%(asctime)s - %(levelname)s - %(message)s")
        self.fh.setFormatter(formatter)
        logger.addHandler(self.fh)
        ch = logging.StreamHandler()
        try:
            if self.cfg["logging"]:
                ch.setLevel(logging.INFO)
            else:
                ch.setLevel(logging.WARNING)
            logger.addHandler(ch)
        except KeyError:
            ch.setLevel(logging.WARNING)
            logger.addHandler(ch)
            logger.info(
                "Verbose logging unspecified, defaulting to non-verbose... so how are seeing this?"
            )
            pass

        # Setup monitor app
        try:
            if self.cfg["monitor_app"]:
                self.monitor_app = True
                self.monitor_app_path = monitor_path
        except KeyError:
            logger.info("Run monitor option unspecified, defaulting to False")
            self.monitor_app = False
            # For backwards compatibility, default too false
            pass

        # Load modifiers/tranformations
        self.modifier_functions = utils.all_score_modifiers

        # Set scoring function / transformation / aggregation / diversity filter
        self._set_objective(
            reset_diversity_filter=True,
            reset_termination_criteria=reset_termination_criteria,
        )

        # Load from previous
        if self.cfg["load_from_previous"]:
            logger.info("Loading scores.csv from previous run")
            self.main_df = pd.read_csv(
                os.path.join(self.save_dir, "scores.csv"),
                index_col=0,
            )
            logger.debug(self.main_df.head())
            # Update step and idx
            self.step = max(self.main_df["step"])
            self.current_idx = max(self.main_df.index[-1] + 1)
            # Update time
            self.init_time = time.time() - self.main_df["absolute_time"].iloc[-1]
            # Update max min
            self.update_maxmin(df=self.main_df)
            # Load in diversity filter
            if os.path.exists(os.path.join(self.save_dir, "scaffold_memory.csv")):
                assert isinstance(
                    self.diversity_filter, scaffold_memory.ScaffoldMemory
                ), (
                    "Found scaffold_memory.csv but diversity filter seems to not be ScaffoldMemory type"
                    "are you running the same diversity filter as previously?"
                )
                logger.info("Loading scaffold_memory.csv from previous run")
                previous_scaffold_memory = pd.read_csv(
                    os.path.join(self.save_dir, "scaffold_memory.csv")
                )
                self.diversity_filter._update_memory(
                    smiles=previous_scaffold_memory["SMILES"].tolist(),
                    scaffolds=previous_scaffold_memory["Scaffold"].tolist(),
                    scores=previous_scaffold_memory.loc[
                        :,
                        ~previous_scaffold_memory.columns.isin(
                            ["Cluster", "Scaffold", "SMILES"]
                        ),
                    ].to_dict("records"),
                )
            # Load in replay buffer
            if os.path.exists(os.path.join(self.save_dir, "replay_buffer.csv")):
                logger.info("Loading replay_buffer.csv from previous run")
                self.replay_buffer.load(
                    os.path.join(self.save_dir, "replay_buffer.csv")
                )

        # Registor write_scores and kill_monitor at close
        atexit.register(self.write_scores)
        atexit.register(self.kill_monitor)
        logger.info("MolScore initiated")

    def _set_objective(
        self,
        task_config: str = None,
        reset_diversity_filter: bool = True,
        reset_termination_criteria: bool = False,
        reset_replay_buffer: bool = False,
    ):
        """
        Set or reset the overall configuration for scoring, but not logging.
        """
        if task_config:
            # Load in configuration file (json)
            self.cfg = self.load_config(task_config)

        # Write config
        with open(
            os.path.join(self.save_dir, f"{self.cfg['task']}_config.json"), "w"
        ) as config_f:
            json.dump(self.cfg, config_f, indent=2)

        # Set / reset scoring functions
        self.scoring_functions = []
        for fconfig in self.cfg["scoring_functions"]:
            if fconfig["run"]:
                for fclass in scoring_functions.all_scoring_functions:
                    if fclass.__name__ == fconfig["name"]:
                        self.scoring_functions.append(fclass(**fconfig["parameters"]))
                if all(
                    [
                        fclass.__name__ != fconfig["name"]
                        for fclass in scoring_functions.all_scoring_functions
                    ]
                ):
                    logger.warning(
                        f'Not found associated scoring function for {fconfig["name"]}'
                    )
            else:
                pass
        if len(self.scoring_functions) == 0:
            logger.warning("No scoring functions assigned")

        # Setup aggregation/mpo methods
        for func in utils.all_score_methods:
            if self.cfg["scoring"]["method"] == func.__name__:
                self.mpo_method = func
        assert any(
            [
                self.cfg["scoring"]["method"] == func.__name__
                for func in utils.all_score_methods
            ]
        ), "No aggregation methods not found"

        # Setup Diversity filters
        if reset_diversity_filter:
            try:
                if self.cfg["diversity_filter"]["run"]:
                    self.diversity_filter = self.cfg["diversity_filter"]["name"]
                    if self.diversity_filter not in [
                        "Unique",
                        "Occurrence",
                    ]:  # Then it's a memory-assisted one
                        for filt in scaffold_memory.all_scaffold_filters:
                            if self.cfg["diversity_filter"]["name"] == filt.__name__:
                                self.diversity_filter = filt(
                                    **self.cfg["diversity_filter"]["parameters"]
                                )
                        if all(
                            [
                                filt.__name__ != self.cfg["diversity_filter"]["name"]
                                for filt in scaffold_memory.all_scaffold_filters
                            ]
                        ):
                            logger.warning(
                                f'Not found associated diversity filter for {self.cfg["diversity_filter"]["name"]}'
                            )
                    self.log_parameters(
                        {
                            "diversity_filter": self.cfg["diversity_filter"]["name"],
                            "diversity_filter_params": self.cfg["diversity_filter"][
                                "parameters"
                            ],
                        }
                    )
            except KeyError:
                # Backward compatibility if diversity filter not found, default to not run one...
                self.diversity_filter = None
                pass

        # Set / reset budget termination criteria
        if reset_termination_criteria:
            if self.cfg.get("budget", None):
                self.budget = self.cfg.get("budget", None)
            if self.cfg.get("termination_threshold", None):
                self.termination_threshold = self.cfg.get("termination_threshold", None)
            if self.cfg.get("termination_patience", None):
                self.termination_patience = self.cfg.get("termination_patience", None)
            if self.cfg.get("termination_exit", None):
                self.termination_exit = self.cfg.get("termination_exit", False)
            self.termination_counter = 0

        # Reset replay buffer
        if reset_replay_buffer:
            self.replay_buffer.reset()

        # Add warning in case of possible neverending optimization
        if self.termination_threshold and not self.budget:
            logger.warning(
                "Termination threshold set but no budget specified, this may result in never-ending optimization if threshold is not reached."
            )

    def parse(
        self,
        step: int,
        mol_ids: Optional[list] = None,
        smiles: Optional[list] = None,
        canonicalise_smiles: bool = True,
        **molecular_inputs,
    ):
        """
        Create batch_df object from initial list of molecular inputs and calculate validity and
        intra-batch uniqueness if possible.

        :param step: Current generative model step
        :param mol_ids: List of molecular identifiers, otherwise the numeric index will be used.
        :param smiles: List of smiles from a generative model
        :param canonicalise_smiles: Whether to canonicalise smiles using RDKit
        """
        # Initialize df for batch
        _batch_size = len(smiles) if smiles else len(list(molecular_inputs.values())[0])
        _running_idx = list(range(self.current_idx, self.current_idx + _batch_size))
        _batch_idx = list(range(_batch_size))
        self.batch_df = pd.DataFrame(index=_running_idx)

        # Add batch constants
        self.batch_df["model"] = self.model_name.replace(" ", "_")
        self.batch_df["task"] = self.cfg["task"].replace(" ", "_")
        self.batch_df["step"] = step
        self.batch_df["absolute_time"] = time.time() - self.init_time

        # Add indexes
        self.batch_df["batch_idx"] = _batch_idx
        self.batch_df["mol_id"] = mol_ids if mol_ids else _running_idx

        # Parse SMILES if present
        if smiles:
            parsed_smiles = []
            valid = []
            for smi in smiles:
                if canonicalise_smiles:
                    try:
                        can_smi = Chem.MolToSmiles(Chem.MolFromSmiles(smi))
                        parsed_smiles.append(can_smi)
                        valid.append(True)
                    except TypeError:
                        try:
                            # Try to catch invalid molecules and sanitize
                            mol = Chem.MolFromSmiles(smi)
                            Chem.SanitizeMol(mol)
                            can_smi = Chem.MolToSmiles(mol)
                            parsed_smiles.append(can_smi)
                            valid.append(True)
                        except Exception:
                            parsed_smiles.append(smi)
                            valid.append(False)

                else:
                    parsed_smiles.append(smi)

            self.batch_df["smiles"] = parsed_smiles
            if valid:
                self.batch_df["valid"] = valid
                self.batch_df["valid_score"] = [1 if v else 0 for v in valid]
                logger.debug(f"    Invalid molecules: {(~self.batch_df.valid).sum()}")
<<<<<<< HEAD
            
=======
>>>>>>> d8d01b4c

        # Check for duplicates and count occurences
        if mol_ids:
            unique = list(~self.batch_df.mol_id.duplicated())
            occurrences = [
                self.batch_df.mol_id.iloc[:i][
                    self.batch_df.mol_id.iloc[:i] == self.batch_df.mol_id.iloc[i]
                ].count()
                for i in range(len(self.batch_df))
            ]
            self.batch_df["unique"] = unique
            self.batch_df["occurrences"] = occurrences
            # TODO update mol_id with initial id
        elif smiles:
            unique = list(~self.batch_df.smiles.duplicated())
            occurrences = [
                self.batch_df.smiles.iloc[:i][
                    self.batch_df.smiles.iloc[:i] == self.batch_df.smiles.iloc[i]
                ].count()
                for i in range(len(self.batch_df))
            ]
            self.batch_df["unique"] = unique
            self.batch_df["occurrences"] = occurrences
            # TODO update mol_id with initial id
        else:
            pass

    def check_uniqueness(self, mol_ids: Optional[list] = None):
        """
        Check batch_df smiles against main_df of any previously sampled smiles
        :param mol_ids: If provided will check by mol_id.
        """
        if mol_ids:
            # Pull duplicated mol_ids from the main_df
            self.exists_df = self.main_df[
                self.main_df.mol_id.isin(self.batch_df.mol_id.tolist())
            ]

            # Update unique and occurence columns
            if len(self.exists_df) > 0:
                for id in self.batch_df.mol_id.unique():
                    tdf = self.exists_df[self.exists_df.mol_id == id]
                    if len(tdf) > 0:
                        self.batch_df.loc[self.batch_df.mol_id == id, "unique"] = False
                        self.batch_df.loc[
                            self.batch_df.mol_id == id, "occurrences"
                        ] += len(tdf)
            # TODO update mol_id with initial id
<<<<<<< HEAD
=======
        elif "smiles" in self.batch_df.columns:
            # Pull duplicated smiles from the main_df
            self.exists_df = self.main_df[
                self.main_df.smiles.isin(self.batch_df.smiles.tolist())
            ]

            # Update unique and occurrence columns
            if len(self.exists_df) > 0:
                for smi in self.batch_df.smiles.unique():
                    tdf = self.exists_df[self.exists_df.smiles == smi]
                    if len(tdf) > 0:
                        self.batch_df.loc[self.batch_df.smiles == smi, "unique"] = False
                        self.batch_df.loc[
                            self.batch_df.smiles == smi, "occurrences"
                        ] += len(tdf)
            # TODO update mol_id with initial id
>>>>>>> d8d01b4c
        else:
            pass

    def run_scoring_functions(
<<<<<<< HEAD
        self, batch_index: list, file_names: list,  mol_ids: Optional[list] = None, **molecular_inputs,):
=======
        self, batch_index: list, file_names: list, **molecular_inputs
    ):
>>>>>>> d8d01b4c
        """
        Iterate over respective scoring/fitness functions to score molecular inputs and populate self.results_df
         (file_names are necessary for logging).

        :param batch_index: Batch index of the molecular inputs being scored
        :param file_names: A corresponding list of file prefixes for tracking - format={step}_{batch_idx}
        :param molecular_inputs: Molecular_inputs to pass to scoring functions
        :return: None
        """
        self.results_df = pd.DataFrame(batch_index, columns=["batch_idx"])
<<<<<<< HEAD
        if mol_ids:
            # add column mol_id and the values
            self.results_df["mol_id"] = mol_ids
=======
>>>>>>> d8d01b4c
        for function in self.scoring_functions:
            results = function(
                directory=self.save_dir, file_names=file_names, **molecular_inputs
            )
            results_df = pd.DataFrame(results)
            results_df["batch_idx"] = batch_index
            # Merge
            self.results_df = self.results_df.merge(results_df, how="outer", sort=False)

        # Drop any duplicates in results
        if "smiles" in self.results_df.columns:
            self.results_df = self.results_df.drop_duplicates(subset="smiles")

    def first_update(self):
        """
        Merge results_df with batch_df. Only used for the first step/batch.
        """
        logger.debug("    Merging results to batch df")
        self.batch_df = self.batch_df.merge(self.results_df, how="left", sort=False)
        self.batch_df.fillna(0.0, inplace=True)

    def concurrent_update(self, mol_ids: Optional[list] = None):
        """
        Merge results_df with batch_df and look up duplicated entries to avoid re-calculating.
        :param mol_ids: If provided will check by mol_id.
        """
        # Update results_df with prexisting scores for duplicates
        if len(self.exists_df) > 0:
            if mol_ids:
                self.exists_df = self.exists_df.drop_duplicates(subset="mol_id")
                self.exists_df = self.exists_df.loc[:, self.results_df.columns]
<<<<<<< HEAD
                
            elif "smiles" in self.exists_df.columns:
                self.exists_df = self.exists_df.drop_duplicates(subset="smiles")
                self.exists_df = self.exists_df.loc[:, self.results_df.columns]
                
            # Check duplicated values in exists and results df
            dup_idx = self.exists_df.loc[
                self.exists_df.mol_id.isin(self.results_df.mol_id), :
            ].index.tolist()
            if len(dup_idx) > 0:
                self.exists_df.drop(index=dup_idx, inplace=True)
            # Append to results, assuming no duplicates in results_df...
            self.results_df = pd.concat(
                [self.results_df, self.exists_df],
                axis=0,
                ignore_index=True,
                sort=False,
            )

        # Merge with batch_df
        logger.debug("    Merging results to batch df")
        self.batch_df = self.batch_df.merge(self.results_df, on='mol_id', how="left", sort=False)
=======
                # Check duplicated values in exists and results df
                dup_idx = self.exists_df.loc[
                    self.exists_df.mol_id.isin(self.results_df.mol_id), :
                ].index.tolist()
                if len(dup_idx) > 0:
                    self.exists_df.drop(index=dup_idx, inplace=True)
                # Append to results, assuming no duplicates in results_df...
                # TODO might need to pass mol_id to run_scoring_functions() to check this
                self.results_df = pd.concat(
                    [self.results_df, self.exists_df],
                    axis=0,
                    ignore_index=True,
                    sort=False,
                )
            elif "smiles" in self.exists_df.columns:
                self.exists_df = self.exists_df.drop_duplicates(subset="smiles")
                self.exists_df = self.exists_df.loc[:, self.results_df.columns]
                # Check duplicated values in exists and results df
                dup_idx = self.exists_df.loc[
                    self.exists_df.smiles.isin(self.results_df.smiles), :
                ].index.tolist()
                if len(dup_idx) > 0:
                    self.exists_df.drop(index=dup_idx, inplace=True)
                # Append to results, assuming no duplicates in results_df...
                self.results_df = pd.concat(
                    [self.results_df, self.exists_df],
                    axis=0,
                    ignore_index=True,
                    sort=False,
                )
            else:
                pass

        # Merge with batch_df
        logger.debug("    Merging results to batch df")
        self.batch_df = self.batch_df.merge(self.results_df, how="left", sort=False)
>>>>>>> d8d01b4c
        self.batch_df.fillna(0.0, inplace=True)

    def update_maxmin(self, df):
        """
        This function keeps track of maximum and minimum values seen per metric for normalization purposes.

        :return:
        """
        for metric in self.cfg["scoring"]["metrics"]:
            if metric["name"] in df.columns:
                df_max = df.loc[:, metric["name"]].max()
                df_min = df.loc[:, metric["name"]].min()

                if "max" not in metric["parameters"].keys():
                    metric["parameters"].update({"max": df_max})
                    logger.debug(f"    Updated {metric['name']} max to {df_max}")
                elif df_max > metric["parameters"]["max"]:
                    metric["parameters"].update({"max": df_max})
                    logger.debug(f"    Updated {metric['name']} max to {df_max}")
                else:
                    pass

                if "min" not in metric["parameters"].keys():
                    metric["parameters"].update({"min": df_min})
                    logger.debug(f"    Updated {metric['name']} min to {df_min}")
                elif df_min < metric["parameters"]["min"]:
                    metric["parameters"].update({"min": df_min})
                    logger.debug(f"    Updated {metric['name']} min to {df_min}")
                else:
                    pass

    def compute_score(self, df):
        """
        Compute the final score i.e. combination of which metrics according to which method.

        :param df: DataFrame containing the scores for each metric
        """
        mpo_columns = {"names": [], "weights": []}
        filter_columns = {"names": []}
        transformed_columns = {}

        # Iterate through scoring parameters/metrics, transform and aggregate
        for metric in self.cfg["scoring"]["metrics"]:
            mod_name = f"{metric['modifier']}_{metric['name']}"

            # Store parameter as filter (multiply final fitness function)
            if metric.get("filter", False):
                filter_columns["names"].append(mod_name)
            # Store parameter for aggregation into fitness function
            else:
                mpo_columns["names"].append(mod_name)
                mpo_columns["weights"].append(metric["weight"])

            for mod in self.modifier_functions:
                if metric["modifier"] == mod.__name__:
                    modifier = mod

            # Check the modifier function exists
            assert any(
                [metric["modifier"] == mod.__name__ for mod in self.modifier_functions]
            ), f"Score modifier {metric['modifier']} not found"

            # Check the metric can be found in the dataframe
            try:
                assert (
                    metric["name"] in df.columns
                ), f"Specified metric {metric['name']} not found in dataframe"
            except AssertionError as e:
                self._write_temp_state(step=self.step)
                raise e

            # Apply transform to parameter
            transformed_columns[mod_name] = (
                df.loc[:, metric["name"]]
                .apply(lambda x: modifier(x, **metric["parameters"])) 
                .rename(mod_name)
            )

        # Merge transformed parameters into main dataframe
        df = pd.concat([df] + list(transformed_columns.values()), axis=1)

        # Double check we have no NaN or 0 values (necessary for geometric mean) for mpo columns
        df.loc[:, mpo_columns["names"]].fillna(1e-6, inplace=True)
        df[mpo_columns["names"]] = df[mpo_columns["names"]].apply(
            lambda x: [1e-6 if y < 1e-6 else y for y in x]
        )

        # Aggregate into final fitness score
        if mpo_columns["names"]:
            df[self.cfg["scoring"]["method"]] = df.loc[:, mpo_columns["names"]].apply(
                lambda x: self.mpo_method(
                    x=x,
                    w=np.asarray(mpo_columns["weights"]),
                    X=df.loc[:, mpo_columns["names"]].to_numpy(),
                ),
                axis=1,
                raw=True,
            )
        else:
            df[self.cfg["scoring"]["method"]] = 1.0
            logger.warning(
                "No score columns provided for aggregation, returning a full reward of 1.0"
            )

        # Combine filter parameters (anticipated to be 1 or 0)
        df["filter"] = df.loc[:, filter_columns["names"]].apply(
            lambda x: np.prod(x), axis=1, raw=True
        )
        # Multiply fitness score by any filter parameters
        df[self.cfg["scoring"]["method"]] = (
            df[self.cfg["scoring"]["method"]] * df["filter"]
        )

        return df

    def run_diversity_filter(self, df):
        if self.diversity_filter == "Unique":
            assert (
                "unique" in df.columns
            ), "Unique column not found in dataframe, cannot apply unique diversity filter"
            df[f"filtered_{self.cfg['scoring']['method']}"] = [
                s if u == "true" else 0.0
                for u, s in zip(df["unique"], df[self.cfg["scoring"]["method"]])
            ]
            df["passes_diversity_filter"] = [
                True if float(a) == float(b) else False
                for b, a in zip(
                    df[self.cfg["scoring"]["method"]],
                    df[f"filtered_{self.cfg['scoring']['method']}"],
                )
            ]
            df.fillna(1e-6)

        elif self.diversity_filter == "Occurrence":
            assert (
                "occurrences" in df.columns
            ), "occurrences column not found in dataframe, cannot apply occurrences diversity filter"
            df[f"filtered_{self.cfg['scoring']['method']}"] = [
                s
                * utils.lin_thresh(
                    x=o,
                    objective="minimize",
                    upper=0,
                    lower=self.cfg["diversity_filter"]["parameters"]["tolerance"],
                    buffer=self.cfg["diversity_filter"]["parameters"]["buffer"],
                )
                for o, s in zip(df["occurrences"], df[self.cfg["scoring"]["method"]])
            ]
            df["passes_diversity_filter"] = [
                True if float(a) == float(b) else False
                for b, a in zip(
                    df[self.cfg["scoring"]["method"]],
                    df[f"filtered_{self.cfg['scoring']['method']}"],
                )
            ]

        else:  # Memory-assisted
            assert (
                "smiles" in df.columns
            ), "smiles column not found in dataframe, cannot apply memory-assisted diversity filter"
            scores_dict = {
                "total_score": np.asarray(
                    df[self.cfg["scoring"]["method"]].tolist(), dtype=np.float64
                ),
                "step": [self.step] * len(df),
            }
            filtered_scores = self.diversity_filter.score(
                smiles=df["smiles"].tolist(), scores_dict=scores_dict
            )
            df["passes_diversity_filter"] = [
                True if float(a) == float(b) else False
                for b, a in zip(df[self.cfg["scoring"]["method"]], filtered_scores)
            ]
            df[f"filtered_{self.cfg['scoring']['method']}"] = filtered_scores
            df.fillna(1e-6)
        return df

    def log_parameters(self, parameters: dict):
        self.logged_parameters.update(parameters)

    def write_scores(self):
        """
        Write final dataframe to file.
        """
        if self.main_df is not None:
            if len(self.logged_parameters) > 0:
                temp = self.main_df.copy()
                for p, v in self.logged_parameters.items():
                    try:
                        temp[p] = v
                    except ValueError:
                        # temp[p] = [v]*len(temp)
                        pass
                temp.to_csv(os.path.join(self.save_dir, "scores.csv"))  # save main csv
            else:
                self.main_df.to_csv(
                    os.path.join(self.save_dir, "scores.csv")
                )  # save main csv

        if (self.diversity_filter is not None) and (
            isinstance(self.diversity_filter, scaffold_memory.ScaffoldMemory)
        ):
            self.diversity_filter.savetocsv(
                os.path.join(self.save_dir, "scaffold_memory.csv")
            )
        if len(self.replay_buffer) > 0:
            self.replay_buffer.save(os.path.join(self.save_dir, "replay_buffer.csv"))

        self.fh.close()

    def _write_temp_state(self, step):
        try:
            self.main_df.to_csv(os.path.join(self.save_dir, f"scores_{step}.csv"))
            if (self.diversity_filter is not None) and (
                not isinstance(self.diversity_filter, str)
            ):
                self.diversity_filter.savetocsv(
                    os.path.join(self.save_dir, f"scaffold_memory_{step}.csv")
                )
            if len(self.replay_buffer) > 0:
                self.replay_buffer.save(
                    os.path.join(self.save_dir, f"replay_buffer_{step}.csv")
                )
            self.batch_df.to_csv(os.path.join(self.save_dir, f"batch_df_{step}.csv"))
            self.exists_df.to_csv(os.path.join(self.save_dir, f"exists_df_{step}.csv"))
            self.results_df.to_csv(
                os.path.join(self.save_dir, f"results_df_{step}.csv")
            )
        except AttributeError:
            pass  # Some may be NoneType like results
        return

    def _write_attributes(self):
        dir = os.path.join(self.save_dir, "molscore_attributes")
        os.makedirs(dir, exist_ok=True)
        prims = {}
        # If list, dict or csv write to appropriate format
        for k, v in self.__dict__.items():
            if k == "fh":
                continue
            # Convert class to string
            elif k == "scoring_functions":
                with open(os.path.join(dir, k), "wt") as f:
                    nv = [str(i.__class__) for i in v]
                    json.dump(nv, f, indent=2)
            # Convert functions to string
            elif k == "diversity_filter":
                prims.update({k: v.__class__})
            elif k == "modifier_functions":
                continue
            elif k == "mpo_method":
                prims.update({k: str(v.__name__)})
            # Else do it on type
            elif isinstance(v, (list, dict)):
                with open(os.path.join(dir, k), "wt") as f:
                    json.dump(v, f, indent=2)
            elif isinstance(v, pd.core.frame.DataFrame):
                with open(os.path.join(dir, k), "wt") as f:
                    v.to_csv(f)
            else:
                prims.update({k: v})

        # Else write everything else to text
        with open(os.path.join(dir, "single_attributes.txt"), "wt") as f:
            _ = [f.write(f"{k}: {v}\n") for k, v in prims.items()]
        return

    def run_monitor(self):
        """
        Run streamlit monitor.
        """
        # Start dash_utils monitor (Killed in write scores method)
        cmd = ["streamlit", "run", self.monitor_app_path, self.save_dir]
        self.monitor_app = subprocess.Popen(cmd, preexec_fn=os.setsid)

    def kill_monitor(self):
        """
        Kill streamlit monitor.
        """
        if (self.monitor_app is None) or (not self.monitor_app):
            logger.info("No monitor to kill")
        else:
            try:
                os.killpg(os.getpgid(self.monitor_app.pid), signal.SIGTERM)
                _, _ = self.monitor_app.communicate()
            except AttributeError as e:
                logger.error(f"Monitor may not have opened/closed properly: {e}")
            self.monitor_app = None

    def evaluate_finished(self):
        """
        Check if the current task is finished based on budget or termination criteria
        """
        task_df = self.main_df.loc[self.main_df.task == self.cfg["task"]]

        # Based on budget
        if self.budget and (len(task_df) >= self.budget):
            self.finished = True
            return

        # Based on patience
        if self.termination_patience and not self.termination_threshold:
            if (
                self.batch_df[self.cfg["scoring"]["method"]].mean()
                < task_df[self.cfg["scoring"]["method"]]
                .rolling(window=500)
                .mean()
                .iloc[-1]
            ):
                self.termination_counter += 1

        # Based on a threshold
        if self.termination_threshold:
            if (
                self.batch_df[self.cfg["scoring"]["method"]].mean()
                >= self.termination_threshold
            ):
                if self.termination_patience:
                    self.termination_counter += 1
                else:
                    self.finished = True
                    return

        # Check our patience value
        if self.termination_patience:
            if self.termination_counter >= self.termination_patience:
                self.finished = True
                return

        if self.termination_exit and self.finished:
            sys.exit(1)

    def _score_only(
        self,
        step: int = None,
        flt: bool = False,
        **molecular_inputs,
        ):
        """
        This hidden method will only score inputs without caching the data.
        """
        
        # Set some values
        batch_start = time.time()
        if step is not None:
            self.step = step
        else:
            self.step += 1
        _batch_size = [len(v) for v in molecular_inputs.values()][0]
        logger.info(f"   Scoring: {_batch_size} molecular inputs")
        
        # Parse inputs to scoring function
        _process_batch_idxs = list(range(_batch_size))
        file_names = [f"{self.step}_{i}" for i in _process_batch_idxs]
        self.run_scoring_functions(
            batch_index=_process_batch_idxs,
            file_names=file_names,
            **molecular_inputs,
        )
        logger.info(
            f"    Score returned for {len(self.results_df)} SMILES in {time.time() - batch_start:.02f}s"
        )
        
        # Compute final fitness score
        self.update_maxmin(df=self.results_df)
        self.results_df = self.compute_score(self.results_df)
        
        # Apply diversity filter if specified
        if self.diversity_filter is not None:
            self.results_df = self.run_diversity_filter(self.results_df)
            score_col = f"filtered_{self.cfg['scoring']['method']}"
        else:
            score_col = self.cfg["scoring"]["method"]
            
        # Fetch scores
        scores = self.results_df.loc[:, score_col].tolist()
        if not flt:
            scores = np.array(scores, dtype=np.float32)
        logger.info(
            f"    Score returned for {len(self.results_df)} molecular inputs in {time.time() - batch_start:.02f}s"
        )

        # Clean up class
        self.batch_df = None
        self.exists_df = None
        self.results_df = None
        return scores

    def score(
        self,
        smiles: Optional[list] = None,
        mol_ids: Optional[list] = None,
        step: int = None,
        flt: bool = False,
        canonicalise_smiles: bool = True,
        recalculate: bool = False,
        score_only: bool = False,
        **molecular_inputs,
    ):
        """
        Calling this method will result in the primary function of scoring molecular inputs and logging data in
         an automated fashion, and returning output values.

        :param smiles: A list of smiles to score.
        :param mol_ids: A list of molecular identifiers, if not provided the numeric index will be used.
        :param step: Step of generative model for logging, and indexing. This could equally be iterations/epochs etc.
        :param flt: Whether to return a list of floats (default False i.e. return np.array of type np.float32)
        :param canonicalise_smiles: Whether to canonicalise smiles during parsing
        :param recalculate: Whether to pass duplicated mol_ids to the scoring functions again,
          may be desirable if the scoring function is somewhat stochastic.
          (default False i.e. re-use existing scores for duplicated molecules to save)
        :param score_only: Whether to cache molecular data or simply score inputs and return scores
        :param molecular_inputs: Score accepts arbitrary keyword arguments of molecular representations that will be passed to scoring functions
        :return: Scores (either float list or np.array)

        Examples:
            >>> from molscore import MolScore, MockGenerator

            # Scoring smiles
            >>> MS = MolScore(model_name='test', task_config='GuacaMol:Albuterol_similarity')
            >>> MG = MockGenerator()
            >>> smiles = MG.sample(10)
            >>> scores = MS.score(smiles=smiles)

            # Passing other representations e.g., RDKit Mol objects
            >>> mols = [Chem.MolFromSmiles(smi) for smi in smiles]
            >>> scores = MS.score(rdkit_mols=mols) # Scoring function used should anticipate rdkit_mols as input

            # Using both representations and a custom identifier
            >>> inchis = [Chem.MolToInchi(mol) for mol in mols]
            >>> scores = MS.score(smiles=smiles, mol_ids=inchis, rdkit_mols=mols)
        """
        # Check and organise our molecular representations
        assert (
            smiles or len(molecular_inputs)
        ), "No molecular representations provided, please supply smiles or other representations as keyword arguments"
        if smiles:
            molecular_inputs["smiles"] = smiles
<<<<<<< HEAD
            if not mol_ids:
                mol_ids = smiles
=======
>>>>>>> d8d01b4c
        assert all(
            isinstance(v, list) for v in molecular_inputs.values()
        ), "All molecular representations must be lists"
        _batch_size = [len(v) for v in molecular_inputs.values()]
        assert all(
            s == _batch_size[0] for s in _batch_size
        ), f"All molecular representations must of equal number but got {_batch_size}"
        _batch_size = _batch_size[0]

        if score_only:
            return self._score_only(
                step=step, flt=flt, **molecular_inputs
<<<<<<< HEAD
            )  
=======
            )  # TODO accept any molecular representation
>>>>>>> d8d01b4c

        # Set some values
        batch_start = time.time()
        if step is not None:
            self.step = step
        else:
            self.step += 1
        logger.info(f"STEP {self.step}")
        logger.info(f"    Received: {_batch_size} molecular inputs")

        # Parse smiles and initiate batch df
        self.parse(
            mol_ids=mol_ids,
            step=self.step,
            canonicalise_smiles=canonicalise_smiles,
            **molecular_inputs,
        )
<<<<<<< HEAD
        # if smiles are canonicalised, update the mol_ids with the canonicalised smiles
        if smiles and canonicalise_smiles:
            mol_ids = self.batch_df.smiles.tolist()
            self.batch_df["mol_id"] = mol_ids
        
=======
>>>>>>> d8d01b4c
        logger.debug(f"    Pre-processed: {len(self.batch_df)} molecular inputs")

        # If a main df exists check if some molecules have already been sampled
        if isinstance(self.main_df, pd.core.frame.DataFrame):
            self.check_uniqueness(mol_ids=mol_ids)
<<<<<<< HEAD
            logger.debug(f"    Uniqueness updated: {len(self.batch_df)} molecular inputs")

        # Subset molecular inputs to pass to scoring functions
        # Update batch indeces
=======
            logger.debug(f"    Uniqueness updated: {len(self.batch_df)} SMILES")

        # Subset molecular inputs to pass to scoring functions
>>>>>>> d8d01b4c
        _process_batch_idxs = list(range(_batch_size))
        if recalculate:
            # Pass all valid molecules to scoring functions
            if "valid" in self.batch_df.columns:
                _process_batch_idxs = self.batch_df.loc[
                    self.batch_df.valid, "batch_idx"
                ].tolist()
        else:
            # Pass all valid and unique molecules to scoring functions
            # If valid column, there should be unique column
            if ("valid" in self.batch_df.columns) and (
                "unique" in self.batch_df.columns
            ):
                _process_batch_idxs = self.batch_df.loc[
                    self.batch_df.valid & self.batch_df.unique,
                    "batch_idx",
                ].tolist()
            # But unique can exist without valid
            elif "unique" in self.batch_df.columns:
                _process_batch_idxs = self.batch_df.loc[
                    self.batch_df.unique, "batch_idx"
                ].tolist()
            else:
                pass
<<<<<<< HEAD
            # Update mol_ids (if present)
            if mol_ids:
                # Extract mol_ids from batch_df with the correct batch_idx
                mol_ids = [self.batch_df.loc[self.batch_df.batch_idx == i, "mol_id"].values[0] 
                                for i in _process_batch_idxs]
                    
        if len(_process_batch_idxs) == 0:
            # If nothing to process then instead submit at least 1 (scoring function should handle invalid)
=======

        if len(_process_batch_idxs) == 0:
            # If nothing to process then instead submit atleast 1 (scoring function should handle invalid)
>>>>>>> d8d01b4c
            logger.info("    No smiles to score so submitting first input")
            _process_batch_idxs = [0]

        # Prepare file names and molecular inputs for scoring function
        file_names = [f"{self.step}_{i}" for i in _process_batch_idxs]
        _process_molecular_inputs = {
            k: [m for i, m in enumerate(v) if i in _process_batch_idxs]
            for k, v in molecular_inputs.items()
        }
        logger.info(f"    Scoring: {len(_process_batch_idxs)} molecular inputs")

        # Run scoring function
        scoring_start = time.time()
        self.run_scoring_functions(
<<<<<<< HEAD
            mol_ids=mol_ids,
=======
>>>>>>> d8d01b4c
            batch_index=_process_batch_idxs,
            file_names=file_names,
            **_process_molecular_inputs,
        )
        logger.debug(f"    Returned score for {len(self.results_df)} molecular inputs")
        logger.debug(f"    Scoring elapsed time: {time.time() - scoring_start:.02f}s")

        # Append scoring results
        if isinstance(self.main_df, pd.core.frame.DataFrame) and not recalculate:
            self.concurrent_update(mol_ids=mol_ids)
        else:
            self.first_update()
        logger.debug(f"    Scores updated: {len(self.batch_df)} molecular inputs")

        # Compute final fitness score
        self.update_maxmin(df=self.batch_df)
        self.batch_df = self.compute_score(df=self.batch_df)
        logger.debug(
            f"    Aggregate score calculated: {len(self.batch_df)} molecular inputs"
        )
        if self.diversity_filter is not None:
            self.batch_df = self.run_diversity_filter(self.batch_df)
            logger.info(
                f'    Passed diversity filter: {self.batch_df["passes_diversity_filter"].sum()} molecular inputs'
            )

        # Add information of scoring time
        self.batch_df["score_time"] = time.time() - scoring_start

        # Append batch df to main df if it exists, else initialise it.
        if isinstance(self.main_df, pd.core.frame.DataFrame):
            # Update indexing based on most recent index
            self.main_df = pd.concat([self.main_df, self.batch_df], axis=0)
        else:
            self.main_df = self.batch_df.copy()
        # Update current idx
        self.current_idx = self.main_df.index[-1] + 1

        # Write out csv log for each iteration
        self.batch_df.to_csv(
            os.path.join(self.save_dir, "iterations", f"{self.step:06d}_scores.csv")
        )

        # Update replay buffer
        if self.replay_size:  # TODO accept any molecular input
            self.replay_buffer.update(
                self.batch_df,
                endpoint_key=self.cfg["scoring"]["method"],
                using_DF=bool(self.diversity_filter),
                **molecular_inputs
            )

        # Start dash_utils monitor to track iteration files once first one is written!
        if self.monitor_app is True:
            self.run_monitor()

        # Fetch score
        if self.diversity_filter is not None:
            scores = self.batch_df.loc[
                :, f"filtered_{self.cfg['scoring']['method']}"
            ].tolist()
        else:
            scores = self.batch_df.loc[:, self.cfg["scoring"]["method"]].tolist()
        if not flt:
            scores = np.array(scores, dtype=np.float32)
        logger.debug(f"    Returning: {len(scores)} scores")
        logger.info(f"    MolScore elapsed time: {time.time() - batch_start:.02f}s")

        # Write out memory intermittently
        if self.step % 5 == 0:
            if (self.diversity_filter is not None) and (
                self.diversity_filter not in ["Unique", "Occurrence"]
            ):
                self.diversity_filter.savetocsv(
                    os.path.join(self.save_dir, "scaffold_memory.csv")
                )
            if len(self.replay_buffer) > 0:
                self.replay_buffer.save(
                    os.path.join(self.save_dir, "replay_buffer.csv")
                )

        # Clean up class
        self.evaluate_finished()
        self.batch_df = None
        self.exists_df = None
        self.results_df = None

        return scores

    def __call__(self, *args, **kwargs):
        """
        Directly calling MolScore is being deprecated, please use score() instead.
        """
        return self.score(*args, **kwargs)

    # ----- Additional methods only run if called directly -----
    def replay(self, n, molecule_key: str = 'smiles', augment: bool = False) -> Union[list, list]:
        """
        Sample n molecules from the replay buffer
        :param n: Number of molecules to sample
        :param molecule_key: What type of possible representation to return if present
        :param augment: Whether to augment the replay buffer by randomizing the smiles
        :return: List of SMILES and scores
        """
        return self.replay_buffer.sample(
            n=n, endpoint_key=self.cfg["scoring"]["method"], molecule_key=molecule_key, augment=augment
        )

    def compute_metrics(
        self,
        endpoints: list = None,
        thresholds: list = None,
        chemistry_filter_basic=True,
        budget=None,
        n_jobs=1,
        reference_smiles=None,
        benchmark=None,
        recalculate=False,
    ):
        """
        Compute a suite of metrics

        :param endpoints: List of endpoints to compute metrics for e.g., 'amean', 'docking_score' etc.
        :param thresholds: List of thresholds to compute metrics for
        :param chemistry_filter_basic: Whether to apply basic chemistry filters
        :budget: Budget to compute metrics for
        :n_jobs: Number of jobs to use for parallelisation
        :reference_smiles: List of target smiles to compute metrics in reference to
        :recalculate: Whether to recompute metrics
        """
        if self.metrics and not recalculate:
            return self.metrics
        else:
            if endpoints is None:
                endpoints = [self.cfg["scoring"]["method"]]
            else:
                assert all([ep in self.main_df.columns for ep in endpoints])
            if thresholds is None:
                thresholds = [0.0]
            SM = ScoreMetrics(
                scores=self.main_df,
                budget=budget,
                n_jobs=n_jobs,
                reference_smiles=reference_smiles,
                benchmark=benchmark,
            )
            results = SM.get_metrics(
                endpoints=endpoints,
                thresholds=thresholds,
                chemistry_filter_basic=chemistry_filter_basic,
            )
            # Change the name of the default score to "Score"
            results = {
                k.replace(self.cfg["scoring"]["method"], "Score"): v
                for k, v in results.items()
            }
            self.metrics = results
            return self.metrics


class MolScoreBenchmark:
    presets = {
        "GuacaMol": resources.files("molscore.configs.GuacaMol"),
        "GuacaMol_Scaffold": resources.files("molscore.configs.GuacaMol_Scaffold"),
        "MolOpt": resources.files("molscore.configs.MolOpt"),
        "MolExp": resources.files("molscore.configs.MolExp"),
        "MolExp_baseline": resources.files("molscore.configs.MolExp_baseline"),
        "MolExp-DF_baseline": resources.files("molscore.configs.MolExp-DF_baseline"),
        "MolExp-DF": resources.files("molscore.configs.MolExp-DF"),
        "MolExp-DF2": resources.files("molscore.configs.MolExp-DF2"),
        "MolOpt-CF": resources.files("molscore.configs.MolOpt-CF"),
        "MolOpt-DF": resources.files("molscore.configs.MolOpt-DF"),
        "5HT2A_PhysChem": resources.files("molscore.configs.5HT2A.PhysChem"),
        "5HT2A_Selectivity": resources.files(
            "molscore.configs.5HT2A.PIDGIN_Selectivity"
        ),
        "5HT2A_Docking": resources.files(
            "molscore.configs.5HT2A.Docking_Selectivity_rDock"
        ),
        "LibINVENT_Exp1": resources.files("molscore.configs.LibINVENT"),
        "LinkINVENT_Exp3": resources.files("molscore.configs.LinkINVENT"),
    }

    def __init__(
        self,
        model_name: str,
        output_dir: os.PathLike,
        budget: int,
        replay_size: int = None,
        replay_purge: bool = True,
        add_benchmark_dir: bool = True,
        model_parameters: dict = {},
        benchmark: str = None,
        custom_benchmark: os.PathLike = None,
        custom_tasks: list = [],
        include: list = [],
        exclude: list = [],
        **kwargs,
    ):
        """
        Run MolScore in benchmark mode, which will run MolScore on a set of tasks and benchmarks.
        :param model_name: Name of model to run
        :param output_dir: Directory to save results to
        :param budget: Budget number of molecules to run MolScore task for
        :param replay_size: Size of replay buffer to store top scoring molecules
        :param replay_purge: Whether to purge replay buffer based on diversity filter
        :param add_benchmark_dir: Whether to add benchmark directory to output directory
        :param model_parameters: Parameters of the model for record
        :param benchmark: Name of benchmark to run
        :param custom_benchmark: Path to custom benchmark directory
        :param custom_tasks: List of custom tasks to run
        :param include: List of tasks to only include
        :param exclude: List of tasks to exclude
        """
        self.model_name = model_name
        self.model_parameters = model_parameters
        self.output_dir = output_dir
        self.benchmark = benchmark
        self.custom_benchmark = custom_benchmark
        self.custom_tasks = custom_tasks
        self.include = include
        self.exclude = exclude
        self.budget = budget
        self.replay_size = replay_size
        self.replay_purge = replay_purge
        self.configs = []
        self.results = []
        self.next = 0
        atexit.register(self._summarize)

        # Process configs and tasks to run
        if self.benchmark:
            assert (
                self.benchmark in self.presets.keys()
            ), f"Benchmark {self.benchmark} not found in presets"
            for config in self.presets[self.benchmark].glob("*.json"):
                self.configs.append(str(config))

        if self.custom_benchmark:
            assert os.path.isdir(
                self.custom_benchmark
            ), f"Custom benchmark directory {self.custom_benchmark} not found"
            for config in os.listdir(self.custom_benchmark):
                if config.endswith(".json"):
                    self.configs.append(os.path.join(self.custom_benchmark, config))

        if self.custom_tasks:
            for task in os.listdir(self.custom_tasks):
                assert os.path.exists(task), f"Custom taks {task} not found"
                if task.endswith(".json"):
                    self.configs.append(os.path.join(self.custom_tasks, task))

        if self.include:
            exclude = []
            for config in self.configs:
                name = os.path.basename(config)
                if (name in self.include) or (name.strip(".json") in self.include):
                    continue
                else:
                    exclude.append(config)
            for config in exclude:
                self.configs.remove(config)

        if self.exclude:
            exclude = []
            for config in self.configs:
                name = os.path.basename(config)
                if (name in self.exclude) or (name.strip(".json") in self.exclude):
                    exclude.append(config)
            for config in exclude:
                self.configs.remove(config)

        # Check some configs are specified
        if not self.configs:
            raise ValueError(
                "No configs found to run, this could be due to include/exclude resulting in zero configs to run"
            )

        # Add benchmark directory
        if add_benchmark_dir:
            self.output_dir = os.path.join(
                self.output_dir,
                f"{time.strftime('%Y_%m_%d', time.localtime())}_{self.model_name}_benchmark{time.strftime('_%H_%M_%S', time.localtime())}",
            )

    def __iter__(self):
        for config_path in self.configs:
            # Instantiate MolScore
            MS = MolScore(
                model_name=self.model_name,
                task_config=config_path,
                output_dir=self.output_dir,
                budget=self.budget,
                termination_exit=False,
                replay_size=self.replay_size,
                replay_purge=self.replay_purge,
            )
            self.results.append(MS)
            yield MS

    def __len__(self):
        return len(self.configs)

    def summarize(
        self,
        endpoints=None,
        thresholds=None,
        chemistry_filter_basic=True,
        n_jobs=1,
        reference_smiles=None,
    ):
        """
        For each result, compute metrics and summary of all results
        """
        print("Calculating summary metrics")
        results = []
        # Compute results
        for MS in self.results:
            if MS.main_df is None:
                print(f"Skipping summary of {MS.cfg['task']} as no results found")
                continue
            metrics = MS.compute_metrics(
                endpoints=endpoints,
                thresholds=thresholds,
                chemistry_filter_basic=chemistry_filter_basic,
                budget=self.budget,
                n_jobs=n_jobs,
                reference_smiles=reference_smiles,
                benchmark=self.benchmark,
            )
            metrics.update(
                {
                    "model_name": self.model_name,
                    "model_parameters": self.model_parameters,
                    "task": MS.cfg["task"],
                }
            )
            results.append(metrics)
        # Save results
        pd.DataFrame(results).to_csv(
            os.path.join(self.output_dir, "results.csv"), index=False
        )
        # Print results
        print(f"Preview of Results:\n{pd.DataFrame(results)}")
        return results

    def _summarize(self):
        """
        If results aren't saved, save just incase
        """
        if not os.path.exists(os.path.join(self.output_dir, "results.csv")):
            results = self.summarize()
            pd.DataFrame(results).to_csv(
                os.path.join(self.output_dir, "results.csv"), index=False
            )


class MolScoreCurriculum(MolScore):
    presets = {}

    def __init__(
        self,
        model_name: str,
        output_dir: os.PathLike,
        run_name: str = None,
        model_parameters: dict = {},
        budget: int = None,
        termination_threshold: float = None,
        termination_patience: int = None,
        replay_size: int = None,
        replay_purge: bool = True,
        reset_replay_buffer: bool = False,
        benchmark: str = None,
        custom_benchmark: os.PathLike = None,
        custom_tasks: list = [],
        include: list = [],
        exclude: list = [],
        **kwargs,
    ):
        """
        Run MolScore in curriculum mode, which will change MolScore tasks based on thresholds / steps reached.
        WARNING, sorted by config name! E.g., 0_Albuterol.json, 1_QED.json ...
        :param model_name: Name of model to run
        :param output_dir: Directory to save results to
        :param run_name: Name of Curriculum run if specified
        :param model_parameters: Parameters of the model for record
        :param budget: Budget number of molecules to run each MolScore task for
        :param termination_threshold: Threshold to terminate MolScore task
        :param termination_patience: Number of steps to wait before terminating MolScore task
        :param replay_size: Size of replay buffer to store top scoring molecules
        :param replay_purge: Whether to purge replay buffer based on diversity filter
        :param reset_replay_buffer: Whether to reset replay buffer between tasks
        :param benchmark: Name of benchmark to run
        :param custom_benchmark: Path to custom benchmark directory containing configs
        :param custom_tasks: List of custom tasks to run
        :param include: List of tasks to only include
        :param exclude: List of tasks to exclude
        """
        self.model_name = model_name
        self.model_parameters = model_parameters
        self.budget = budget
        self.termination_threshold = termination_threshold
        self.termination_patience = termination_patience
        self.replay_size = replay_size
        self.replay_purge = replay_purge
        self.reset_replay_buffer = reset_replay_buffer
        # If any termination criteria is set here, this is propogated to all tasks
        self.reset_from_config = not any(
            [budget, termination_threshold, termination_patience]
        )
        self.output_dir = output_dir
        self.benchmark = benchmark
        self.custom_benchmark = custom_benchmark
        self.custom_tasks = custom_tasks
        self.include = include
        self.exclude = exclude
        self.configs = []

        # Process configs and tasks to run
        if self.benchmark:
            assert (
                self.benchmark in self.presets.keys()
            ), f"Preset {self.benchmark} not found in presets"
            for config in self.presets[self.benchmark].glob("*.json"):
                self.configs.append(str(config))

        if self.custom_benchmark:
            assert os.path.isdir(
                self.custom_benchmark
            ), f"Custom benchmark directory {self.custom_benchmark} not found"
            for config in os.listdir(self.custom_benchmark):
                if config.endswith(".json"):
                    self.configs.append(os.path.join(self.custom_benchmark, config))

        if self.custom_tasks:
            for task in os.listdir(self.custom_tasks):
                assert os.path.exists(task), f"Custom taks {task} not found"
                if task.endswith(".json"):
                    self.configs.append(os.path.join(self.custom_tasks, task))

        if self.include:
            exclude = []
            for config in self.configs:
                name = os.path.basename(config)
                if (name in self.include) or (name.strip(".json") in self.include):
                    continue
                else:
                    exclude.append(config)
            for config in exclude:
                self.configs.remove(config)

        if self.exclude:
            exclude = []
            for config in self.configs:
                name = os.path.basename(config)
                if (name in self.exclude) or (name.strip(".json") in self.exclude):
                    exclude.append(config)
            for config in exclude:
                self.configs.remove(config)

        # Check some configs are specified
        if not self.configs:
            raise ValueError(
                "No configs found to run, this could be due to include/exclude resulting in zero configs to run"
            )

        # Order them by alphabetical order
        assert all(
            [re.search("^([0-9]*)", os.path.basename(c)).group() for c in self.configs]
        ), "Config files must be prefixed with a number"
        self.configs.sort(
            key=lambda x: int(re.search("^([0-9]*)", os.path.basename(x)).group())
        )

        super().__init__(
            model_name=self.model_name,
            task_config=self.configs.pop(0),
            output_dir=self.output_dir,
            run_name=run_name,
            budget=self.budget,
            termination_threshold=self.termination_threshold,
            termination_patience=self.termination_patience,
            termination_exit=False,
            replay_size=self.replay_size,
            replay_purge=self.replay_purge,
        )

    def score(self, *args, **kwargs):
        output = super().score(*args, **kwargs)
        if self.finished:
            # Move on to the next task if available
            if self.configs:
                logger.info("Moving on to next task ...")
                self._set_objective(
                    task_config=self.configs.pop(0),
                    reset_termination_criteria=self.reset_from_config,
                    reset_replay_buffer=self.reset_replay_buffer,
                )
                self.finished = False
                self.termination_counter = 0
        return output

    def __call__(self, *args, **kwargs):
        self.score(*args, **kwargs)<|MERGE_RESOLUTION|>--- conflicted
+++ resolved
@@ -108,10 +108,7 @@
         self.replay_size = replay_size
         self.replay_purge = replay_purge
         self.replay_buffer = utils.ReplayBuffer(size=replay_size, purge=replay_purge)
-<<<<<<< HEAD
         self.replay_buffer = utils.ReplayBuffer(size=replay_size, purge=replay_purge)
-=======
->>>>>>> d8d01b4c
         self.finished = False
         self.init_time = time.time()
         self.results_df = None
@@ -420,10 +417,7 @@
                 self.batch_df["valid"] = valid
                 self.batch_df["valid_score"] = [1 if v else 0 for v in valid]
                 logger.debug(f"    Invalid molecules: {(~self.batch_df.valid).sum()}")
-<<<<<<< HEAD
             
-=======
->>>>>>> d8d01b4c
 
         # Check for duplicates and count occurences
         if mol_ids:
@@ -472,35 +466,11 @@
                             self.batch_df.mol_id == id, "occurrences"
                         ] += len(tdf)
             # TODO update mol_id with initial id
-<<<<<<< HEAD
-=======
-        elif "smiles" in self.batch_df.columns:
-            # Pull duplicated smiles from the main_df
-            self.exists_df = self.main_df[
-                self.main_df.smiles.isin(self.batch_df.smiles.tolist())
-            ]
-
-            # Update unique and occurrence columns
-            if len(self.exists_df) > 0:
-                for smi in self.batch_df.smiles.unique():
-                    tdf = self.exists_df[self.exists_df.smiles == smi]
-                    if len(tdf) > 0:
-                        self.batch_df.loc[self.batch_df.smiles == smi, "unique"] = False
-                        self.batch_df.loc[
-                            self.batch_df.smiles == smi, "occurrences"
-                        ] += len(tdf)
-            # TODO update mol_id with initial id
->>>>>>> d8d01b4c
         else:
             pass
 
     def run_scoring_functions(
-<<<<<<< HEAD
         self, batch_index: list, file_names: list,  mol_ids: Optional[list] = None, **molecular_inputs,):
-=======
-        self, batch_index: list, file_names: list, **molecular_inputs
-    ):
->>>>>>> d8d01b4c
         """
         Iterate over respective scoring/fitness functions to score molecular inputs and populate self.results_df
          (file_names are necessary for logging).
@@ -511,12 +481,9 @@
         :return: None
         """
         self.results_df = pd.DataFrame(batch_index, columns=["batch_idx"])
-<<<<<<< HEAD
         if mol_ids:
             # add column mol_id and the values
             self.results_df["mol_id"] = mol_ids
-=======
->>>>>>> d8d01b4c
         for function in self.scoring_functions:
             results = function(
                 directory=self.save_dir, file_names=file_names, **molecular_inputs
@@ -548,7 +515,6 @@
             if mol_ids:
                 self.exists_df = self.exists_df.drop_duplicates(subset="mol_id")
                 self.exists_df = self.exists_df.loc[:, self.results_df.columns]
-<<<<<<< HEAD
                 
             elif "smiles" in self.exists_df.columns:
                 self.exists_df = self.exists_df.drop_duplicates(subset="smiles")
@@ -571,44 +537,6 @@
         # Merge with batch_df
         logger.debug("    Merging results to batch df")
         self.batch_df = self.batch_df.merge(self.results_df, on='mol_id', how="left", sort=False)
-=======
-                # Check duplicated values in exists and results df
-                dup_idx = self.exists_df.loc[
-                    self.exists_df.mol_id.isin(self.results_df.mol_id), :
-                ].index.tolist()
-                if len(dup_idx) > 0:
-                    self.exists_df.drop(index=dup_idx, inplace=True)
-                # Append to results, assuming no duplicates in results_df...
-                # TODO might need to pass mol_id to run_scoring_functions() to check this
-                self.results_df = pd.concat(
-                    [self.results_df, self.exists_df],
-                    axis=0,
-                    ignore_index=True,
-                    sort=False,
-                )
-            elif "smiles" in self.exists_df.columns:
-                self.exists_df = self.exists_df.drop_duplicates(subset="smiles")
-                self.exists_df = self.exists_df.loc[:, self.results_df.columns]
-                # Check duplicated values in exists and results df
-                dup_idx = self.exists_df.loc[
-                    self.exists_df.smiles.isin(self.results_df.smiles), :
-                ].index.tolist()
-                if len(dup_idx) > 0:
-                    self.exists_df.drop(index=dup_idx, inplace=True)
-                # Append to results, assuming no duplicates in results_df...
-                self.results_df = pd.concat(
-                    [self.results_df, self.exists_df],
-                    axis=0,
-                    ignore_index=True,
-                    sort=False,
-                )
-            else:
-                pass
-
-        # Merge with batch_df
-        logger.debug("    Merging results to batch df")
-        self.batch_df = self.batch_df.merge(self.results_df, how="left", sort=False)
->>>>>>> d8d01b4c
         self.batch_df.fillna(0.0, inplace=True)
 
     def update_maxmin(self, df):
@@ -1047,11 +975,8 @@
         ), "No molecular representations provided, please supply smiles or other representations as keyword arguments"
         if smiles:
             molecular_inputs["smiles"] = smiles
-<<<<<<< HEAD
             if not mol_ids:
                 mol_ids = smiles
-=======
->>>>>>> d8d01b4c
         assert all(
             isinstance(v, list) for v in molecular_inputs.values()
         ), "All molecular representations must be lists"
@@ -1064,11 +989,7 @@
         if score_only:
             return self._score_only(
                 step=step, flt=flt, **molecular_inputs
-<<<<<<< HEAD
             )  
-=======
-            )  # TODO accept any molecular representation
->>>>>>> d8d01b4c
 
         # Set some values
         batch_start = time.time()
@@ -1086,29 +1007,20 @@
             canonicalise_smiles=canonicalise_smiles,
             **molecular_inputs,
         )
-<<<<<<< HEAD
         # if smiles are canonicalised, update the mol_ids with the canonicalised smiles
         if smiles and canonicalise_smiles:
             mol_ids = self.batch_df.smiles.tolist()
             self.batch_df["mol_id"] = mol_ids
         
-=======
->>>>>>> d8d01b4c
         logger.debug(f"    Pre-processed: {len(self.batch_df)} molecular inputs")
 
         # If a main df exists check if some molecules have already been sampled
         if isinstance(self.main_df, pd.core.frame.DataFrame):
             self.check_uniqueness(mol_ids=mol_ids)
-<<<<<<< HEAD
             logger.debug(f"    Uniqueness updated: {len(self.batch_df)} molecular inputs")
 
         # Subset molecular inputs to pass to scoring functions
         # Update batch indeces
-=======
-            logger.debug(f"    Uniqueness updated: {len(self.batch_df)} SMILES")
-
-        # Subset molecular inputs to pass to scoring functions
->>>>>>> d8d01b4c
         _process_batch_idxs = list(range(_batch_size))
         if recalculate:
             # Pass all valid molecules to scoring functions
@@ -1133,7 +1045,6 @@
                 ].tolist()
             else:
                 pass
-<<<<<<< HEAD
             # Update mol_ids (if present)
             if mol_ids:
                 # Extract mol_ids from batch_df with the correct batch_idx
@@ -1142,11 +1053,6 @@
                     
         if len(_process_batch_idxs) == 0:
             # If nothing to process then instead submit at least 1 (scoring function should handle invalid)
-=======
-
-        if len(_process_batch_idxs) == 0:
-            # If nothing to process then instead submit atleast 1 (scoring function should handle invalid)
->>>>>>> d8d01b4c
             logger.info("    No smiles to score so submitting first input")
             _process_batch_idxs = [0]
 
@@ -1161,10 +1067,7 @@
         # Run scoring function
         scoring_start = time.time()
         self.run_scoring_functions(
-<<<<<<< HEAD
             mol_ids=mol_ids,
-=======
->>>>>>> d8d01b4c
             batch_index=_process_batch_idxs,
             file_names=file_names,
             **_process_molecular_inputs,

<<<<<<< HEAD
# import warnings
=======
import logging

logger = logging.getLogger(__name__)
>>>>>>> da4cdf91

# try:
from .posecheck import PoseCheck

<<<<<<< HEAD
# except Exception as e:
#     warnings.warn(f"PoseCheck: currently unavailable due to the following: {e}")
=======
except Exception as e:
    logger.warning(f"PoseCheck metrics: currently unavailable due to the following: {e}")
>>>>>>> da4cdf91
<|MERGE_RESOLUTION|>--- conflicted
+++ resolved
@@ -1,18 +1,9 @@
-<<<<<<< HEAD
-# import warnings
-=======
 import logging
 
 logger = logging.getLogger(__name__)
->>>>>>> da4cdf91
 
-# try:
-from .posecheck import PoseCheck
+try:
+    from .posecheck import PoseCheck
 
-<<<<<<< HEAD
-# except Exception as e:
-#     warnings.warn(f"PoseCheck: currently unavailable due to the following: {e}")
-=======
 except Exception as e:
-    logger.warning(f"PoseCheck metrics: currently unavailable due to the following: {e}")
->>>>>>> da4cdf91
+    logger.warning(f"PoseCheck metrics: currently unavailable due to the following: {e}")